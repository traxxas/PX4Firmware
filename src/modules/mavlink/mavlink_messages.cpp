/****************************************************************************
 *
 *   Copyright (c) 2012-2014 PX4 Development Team. All rights reserved.
 *
 * Redistribution and use in source and binary forms, with or without
 * modification, are permitted provided that the following conditions
 * are met:
 *
 * 1. Redistributions of source code must retain the above copyright
 *    notice, this list of conditions and the following disclaimer.
 * 2. Redistributions in binary form must reproduce the above copyright
 *    notice, this list of conditions and the following disclaimer in
 *    the documentation and/or other materials provided with the
 *    distribution.
 * 3. Neither the name PX4 nor the names of its contributors may be
 *    used to endorse or promote products derived from this software
 *    without specific prior written permission.
 *
 * THIS SOFTWARE IS PROVIDED BY THE COPYRIGHT HOLDERS AND CONTRIBUTORS
 * "AS IS" AND ANY EXPRESS OR IMPLIED WARRANTIES, INCLUDING, BUT NOT
 * LIMITED TO, THE IMPLIED WARRANTIES OF MERCHANTABILITY AND FITNESS
 * FOR A PARTICULAR PURPOSE ARE DISCLAIMED. IN NO EVENT SHALL THE
 * COPYRIGHT OWNER OR CONTRIBUTORS BE LIABLE FOR ANY DIRECT, INDIRECT,
 * INCIDENTAL, SPECIAL, EXEMPLARY, OR CONSEQUENTIAL DAMAGES (INCLUDING,
 * BUT NOT LIMITED TO, PROCUREMENT OF SUBSTITUTE GOODS OR SERVICES; LOSS
 * OF USE, DATA, OR PROFITS; OR BUSINESS INTERRUPTION) HOWEVER CAUSED
 * AND ON ANY THEORY OF LIABILITY, WHETHER IN CONTRACT, STRICT
 * LIABILITY, OR TORT (INCLUDING NEGLIGENCE OR OTHERWISE) ARISING IN
 * ANY WAY OUT OF THE USE OF THIS SOFTWARE, EVEN IF ADVISED OF THE
 * POSSIBILITY OF SUCH DAMAGE.
 *
 ****************************************************************************/

/**
 * @file mavlink_messages.cpp
 * MAVLink 1.0 message formatters implementation.
 *
 * @author Lorenz Meier <lm@inf.ethz.ch>
 * @author Anton Babushkin <anton.babushkin@me.com>
 */

#include <stdio.h>
#include <commander/px4_custom_mode.h>
#include <lib/geo/geo.h>

#include <uORB/uORB.h>
#include <uORB/topics/sensor_combined.h>
#include <uORB/topics/rc_channels.h>
#include <uORB/topics/vehicle_attitude.h>
#include <uORB/topics/vehicle_gps_position.h>
#include <uORB/topics/vehicle_global_position.h>
#include <uORB/topics/vehicle_local_position.h>
#include <uORB/topics/home_position.h>
#include <uORB/topics/vehicle_status.h>
#include <uORB/topics/offboard_control_setpoint.h>
#include <uORB/topics/vehicle_command.h>
#include <uORB/topics/vehicle_local_position_setpoint.h>
#include <uORB/topics/vehicle_vicon_position.h>
#include <uORB/topics/vehicle_attitude_setpoint.h>
#include <uORB/topics/vehicle_rates_setpoint.h>
#include <uORB/topics/position_setpoint_triplet.h>
#include <uORB/topics/optical_flow.h>
#include <uORB/topics/actuator_outputs.h>
#include <uORB/topics/actuator_controls_effective.h>
#include <uORB/topics/actuator_controls.h>
#include <uORB/topics/actuator_armed.h>
#include <uORB/topics/manual_control_setpoint.h>
#include <uORB/topics/telemetry_status.h>
#include <uORB/topics/debug_key_value.h>
#include <uORB/topics/airspeed.h>
#include <uORB/topics/battery_status.h>
#include <uORB/topics/navigation_capabilities.h>
#include <drivers/drv_rc_input.h>
#include <drivers/drv_pwm_output.h>
#include <drivers/drv_range_finder.h>

#include <systemlib/err.h>

#include "mavlink_messages.h"


static uint16_t cm_uint16_from_m_float(float m);
static void get_mavlink_mode_state(struct vehicle_status_s *status, struct position_setpoint_triplet_s *pos_sp_triplet,
				   uint8_t *mavlink_state, uint8_t *mavlink_base_mode, uint32_t *mavlink_custom_mode);

uint16_t
cm_uint16_from_m_float(float m)
{
	if (m < 0.0f) {
		return 0;

	} else if (m > 655.35f) {
		return 65535;
	}

	return (uint16_t)(m * 100.0f);
}

void get_mavlink_mode_state(struct vehicle_status_s *status, struct position_setpoint_triplet_s *pos_sp_triplet,
			    uint8_t *mavlink_state, uint8_t *mavlink_base_mode, uint32_t *mavlink_custom_mode)
{
	*mavlink_state = 0;
	*mavlink_base_mode = 0;
	*mavlink_custom_mode = 0;

	/* HIL */
	if (status->hil_state == HIL_STATE_ON) {
		*mavlink_base_mode |= MAV_MODE_FLAG_HIL_ENABLED;
	}

	/* arming state */
	if (status->arming_state == ARMING_STATE_ARMED
	    || status->arming_state == ARMING_STATE_ARMED_ERROR) {
		*mavlink_base_mode |= MAV_MODE_FLAG_SAFETY_ARMED;
	}

	/* main state */
	*mavlink_base_mode |= MAV_MODE_FLAG_CUSTOM_MODE_ENABLED;

	union px4_custom_mode custom_mode;
	custom_mode.data = 0;

	switch (status->nav_state) {

		case NAVIGATION_STATE_MANUAL:
			*mavlink_base_mode |= MAV_MODE_FLAG_MANUAL_INPUT_ENABLED
			                      | (status->is_rotary_wing ? MAV_MODE_FLAG_STABILIZE_ENABLED : 0);
			custom_mode.main_mode = PX4_CUSTOM_MAIN_MODE_MANUAL;
			break;

		case NAVIGATION_STATE_ACRO:
			*mavlink_base_mode |= MAV_MODE_FLAG_MANUAL_INPUT_ENABLED;
			custom_mode.main_mode = PX4_CUSTOM_MAIN_MODE_ACRO;
			break;

		case NAVIGATION_STATE_ALTCTL:
			*mavlink_base_mode |= MAV_MODE_FLAG_MANUAL_INPUT_ENABLED
			                      | MAV_MODE_FLAG_STABILIZE_ENABLED;
			custom_mode.main_mode = PX4_CUSTOM_MAIN_MODE_ALTCTL;
			break;

		case NAVIGATION_STATE_POSCTL:
			*mavlink_base_mode |= MAV_MODE_FLAG_MANUAL_INPUT_ENABLED
			                      | MAV_MODE_FLAG_STABILIZE_ENABLED
					      | MAV_MODE_FLAG_GUIDED_ENABLED;
			custom_mode.main_mode = PX4_CUSTOM_MAIN_MODE_POSCTL;
			break;

		case NAVIGATION_STATE_AUTO_MISSION:
			*mavlink_base_mode |= MAV_MODE_FLAG_AUTO_ENABLED
			                      | MAV_MODE_FLAG_STABILIZE_ENABLED
					      | MAV_MODE_FLAG_GUIDED_ENABLED;
			custom_mode.main_mode = PX4_CUSTOM_MAIN_MODE_AUTO;
			custom_mode.sub_mode = PX4_CUSTOM_SUB_MODE_AUTO_MISSION;
			break;

		case NAVIGATION_STATE_AUTO_LOITER:
			*mavlink_base_mode |= MAV_MODE_FLAG_AUTO_ENABLED
			                      | MAV_MODE_FLAG_STABILIZE_ENABLED
					      | MAV_MODE_FLAG_GUIDED_ENABLED;
			custom_mode.main_mode = PX4_CUSTOM_MAIN_MODE_AUTO;
			custom_mode.sub_mode = PX4_CUSTOM_SUB_MODE_AUTO_LOITER;
			break;

		case NAVIGATION_STATE_AUTO_RTL:
			*mavlink_base_mode |= MAV_MODE_FLAG_AUTO_ENABLED
			                      | MAV_MODE_FLAG_STABILIZE_ENABLED
					      | MAV_MODE_FLAG_GUIDED_ENABLED;
			custom_mode.main_mode = PX4_CUSTOM_MAIN_MODE_AUTO;
			custom_mode.sub_mode = PX4_CUSTOM_SUB_MODE_AUTO_RTL;
			break;

		case NAVIGATION_STATE_LAND:
			*mavlink_base_mode |= MAV_MODE_FLAG_AUTO_ENABLED
			                      | MAV_MODE_FLAG_STABILIZE_ENABLED
					      | MAV_MODE_FLAG_GUIDED_ENABLED;
			custom_mode.main_mode = PX4_CUSTOM_MAIN_MODE_AUTO;
			custom_mode.sub_mode = PX4_CUSTOM_SUB_MODE_AUTO_LAND;
			break;

		case NAVIGATION_STATE_AUTO_RTGS:
			*mavlink_base_mode |= MAV_MODE_FLAG_AUTO_ENABLED
			                      | MAV_MODE_FLAG_STABILIZE_ENABLED
					      | MAV_MODE_FLAG_GUIDED_ENABLED;
			custom_mode.main_mode = PX4_CUSTOM_MAIN_MODE_AUTO;
			custom_mode.sub_mode = PX4_CUSTOM_SUB_MODE_AUTO_RTGS;
			break;

		case NAVIGATION_STATE_TERMINATION:
			*mavlink_base_mode |= MAV_MODE_FLAG_MANUAL_INPUT_ENABLED;
			custom_mode.main_mode = PX4_CUSTOM_MAIN_MODE_MANUAL;
			break;

	}

	*mavlink_custom_mode = custom_mode.data;

	/* set system state */
	if (status->arming_state == ARMING_STATE_INIT
	    || status->arming_state == ARMING_STATE_IN_AIR_RESTORE
	    || status->arming_state == ARMING_STATE_STANDBY_ERROR) {	// TODO review
		*mavlink_state = MAV_STATE_UNINIT;

	} else if (status->arming_state == ARMING_STATE_ARMED) {
		*mavlink_state = MAV_STATE_ACTIVE;

	} else if (status->arming_state == ARMING_STATE_ARMED_ERROR) {
		*mavlink_state = MAV_STATE_CRITICAL;

	} else if (status->arming_state == ARMING_STATE_STANDBY) {
		*mavlink_state = MAV_STATE_STANDBY;

	} else if (status->arming_state == ARMING_STATE_REBOOT) {
		*mavlink_state = MAV_STATE_POWEROFF;

	} else {
		*mavlink_state = MAV_STATE_CRITICAL;
	}
}


class MavlinkStreamHeartbeat : public MavlinkStream
{
public:
	const char *get_name() const
	{
		return MavlinkStreamHeartbeat::get_name_static();
	}

	static const char *get_name_static()
	{
		return "HEARTBEAT";
	}

	static MavlinkStream *new_instance()
	{
		return new MavlinkStreamHeartbeat();
	}

private:
	MavlinkOrbSubscription *status_sub;
	MavlinkOrbSubscription *pos_sp_triplet_sub;

protected:
	void subscribe(Mavlink *mavlink)
	{
		status_sub = mavlink->add_orb_subscription(ORB_ID(vehicle_status));
		pos_sp_triplet_sub = mavlink->add_orb_subscription(ORB_ID(position_setpoint_triplet));
	}

	void send(const hrt_abstime t)
	{
		struct vehicle_status_s status;
		struct position_setpoint_triplet_s pos_sp_triplet;

		if (status_sub->update(&status) && pos_sp_triplet_sub->update(&pos_sp_triplet)) {
			uint8_t mavlink_state = 0;
			uint8_t mavlink_base_mode = 0;
			uint32_t mavlink_custom_mode = 0;
			get_mavlink_mode_state(&status, &pos_sp_triplet, &mavlink_state, &mavlink_base_mode, &mavlink_custom_mode);

			mavlink_msg_heartbeat_send(_channel,
						   mavlink_system.type,
						   MAV_AUTOPILOT_PX4,
						   mavlink_base_mode,
						   mavlink_custom_mode,
						   mavlink_state);
		}
	}
};


class MavlinkStreamSysStatus : public MavlinkStream
{
public:
	const char *get_name() const
	{
		return MavlinkStreamSysStatus::get_name_static();
	}

	static const char *get_name_static ()
	{
		return "SYS_STATUS";
	}

	static MavlinkStream *new_instance()
	{
		return new MavlinkStreamSysStatus();
	}

private:
	MavlinkOrbSubscription *status_sub;

protected:
	void subscribe(Mavlink *mavlink)
	{
		status_sub = mavlink->add_orb_subscription(ORB_ID(vehicle_status));
	}

	void send(const hrt_abstime t)
	{
		struct vehicle_status_s status;

		if (status_sub->update(&status)) {
			mavlink_msg_sys_status_send(_channel,
							status.onboard_control_sensors_present,
							status.onboard_control_sensors_enabled,
							status.onboard_control_sensors_health,
							status.load * 1000.0f,
							status.battery_voltage * 1000.0f,
							status.battery_current * 100.0f,
							status.battery_remaining * 100.0f,
							status.drop_rate_comm,
							status.errors_comm,
							status.errors_count1,
							status.errors_count2,
							status.errors_count3,
							status.errors_count4);
		}
	}
};


class MavlinkStreamHighresIMU : public MavlinkStream
{
public:
	const char *get_name() const
	{
		return MavlinkStreamHighresIMU::get_name_static();
	}

	static const char *get_name_static()
	{
		return "HIGHRES_IMU";
	}

	static MavlinkStream *new_instance()
	{
		return new MavlinkStreamHighresIMU();
	}

private:
	MavlinkOrbSubscription *sensor_sub;
	uint64_t sensor_time;

	uint64_t accel_timestamp;
	uint64_t gyro_timestamp;
	uint64_t mag_timestamp;
	uint64_t baro_timestamp;

protected:
	explicit MavlinkStreamHighresIMU() : MavlinkStream(),
		sensor_time(0),
		accel_timestamp(0),
		gyro_timestamp(0),
		mag_timestamp(0),
		baro_timestamp(0)
	{}

	void subscribe(Mavlink *mavlink)
	{
		sensor_sub = mavlink->add_orb_subscription(ORB_ID(sensor_combined));
	}

	void send(const hrt_abstime t)
	{
		struct sensor_combined_s sensor;

		if (sensor_sub->update(&sensor_time, &sensor)) {
			uint16_t fields_updated = 0;

			if (accel_timestamp != sensor.accelerometer_timestamp) {
				/* mark first three dimensions as changed */
				fields_updated |= (1 << 0) | (1 << 1) | (1 << 2);
				accel_timestamp = sensor.accelerometer_timestamp;
			}

			if (gyro_timestamp != sensor.timestamp) {
				/* mark second group dimensions as changed */
				fields_updated |= (1 << 3) | (1 << 4) | (1 << 5);
				gyro_timestamp = sensor.timestamp;
			}

			if (mag_timestamp != sensor.magnetometer_timestamp) {
				/* mark third group dimensions as changed */
				fields_updated |= (1 << 6) | (1 << 7) | (1 << 8);
				mag_timestamp = sensor.magnetometer_timestamp;
			}

			if (baro_timestamp != sensor.baro_timestamp) {
				/* mark last group dimensions as changed */
				fields_updated |= (1 << 9) | (1 << 11) | (1 << 12);
				baro_timestamp = sensor.baro_timestamp;
			}

			mavlink_msg_highres_imu_send(_channel,
						     sensor.timestamp,
						     sensor.accelerometer_m_s2[0], sensor.accelerometer_m_s2[1], sensor.accelerometer_m_s2[2],
						     sensor.gyro_rad_s[0], sensor.gyro_rad_s[1], sensor.gyro_rad_s[2],
						     sensor.magnetometer_ga[0], sensor.magnetometer_ga[1], sensor.magnetometer_ga[2],
						     sensor.baro_pres_mbar, sensor.differential_pressure_pa,
						     sensor.baro_alt_meter, sensor.baro_temp_celcius,
						     fields_updated);
		}
	}
};


class MavlinkStreamAttitude : public MavlinkStream
{
public:
	const char *get_name() const
	{
		return MavlinkStreamAttitude::get_name_static();
	}

	static const char *get_name_static()
	{
		return "ATTITUDE";
	}

	static MavlinkStream *new_instance()
	{
		return new MavlinkStreamAttitude();
	}

private:
	MavlinkOrbSubscription *att_sub;
	uint64_t att_time;

protected:
	explicit MavlinkStreamAttitude() : MavlinkStream(),
		att_time(0)
	{}

	void subscribe(Mavlink *mavlink)
	{
		att_sub = mavlink->add_orb_subscription(ORB_ID(vehicle_attitude));
	}

	void send(const hrt_abstime t)
	{
		struct vehicle_attitude_s att;

		if (att_sub->update(&att_time, &att)) {
			mavlink_msg_attitude_send(_channel,
						  att.timestamp / 1000,
						  att.roll, att.pitch, att.yaw,
						  att.rollspeed, att.pitchspeed, att.yawspeed);
		}
	}
};


class MavlinkStreamAttitudeQuaternion : public MavlinkStream
{
public:
	const char *get_name() const
	{
		return MavlinkStreamAttitudeQuaternion::get_name_static();
	}

	static const char *get_name_static()
	{
		return "ATTITUDE_QUATERNION";
	}

	static MavlinkStream *new_instance()
	{
		return new MavlinkStreamAttitudeQuaternion();
	}

private:
	MavlinkOrbSubscription *att_sub;
	uint64_t att_time;

protected:
	explicit MavlinkStreamAttitudeQuaternion() : MavlinkStream(),
		att_time(0)
	{}

	void subscribe(Mavlink *mavlink)
	{
		att_sub = mavlink->add_orb_subscription(ORB_ID(vehicle_attitude));
	}

	void send(const hrt_abstime t)
	{
		struct vehicle_attitude_s att;

		if (att_sub->update(&att_time, &att)) {
			mavlink_msg_attitude_quaternion_send(_channel,
							     att.timestamp / 1000,
							     att.q[0],
							     att.q[1],
							     att.q[2],
							     att.q[3],
							     att.rollspeed,
							     att.pitchspeed,
							     att.yawspeed);
		}
	}
};


class MavlinkStreamVFRHUD : public MavlinkStream
{
public:

	const char *get_name() const
	{
		return MavlinkStreamVFRHUD::get_name_static();
	}

	static const char *get_name_static()
	{
		return "VFR_HUD";
	}

	static MavlinkStream *new_instance()
	{
		return new MavlinkStreamVFRHUD();
	}

private:
	MavlinkOrbSubscription *att_sub;
	uint64_t att_time;

	MavlinkOrbSubscription *pos_sub;
	uint64_t pos_time;

	MavlinkOrbSubscription *armed_sub;
	uint64_t armed_time;

	MavlinkOrbSubscription *act_sub;
	uint64_t act_time;

	MavlinkOrbSubscription *airspeed_sub;
	uint64_t airspeed_time;

protected:
	explicit MavlinkStreamVFRHUD() : MavlinkStream(),
		att_time(0),
		pos_time(0),
		armed_time(0),
		act_time(0),
		airspeed_time(0)
	{}

	void subscribe(Mavlink *mavlink)
	{
		att_sub = mavlink->add_orb_subscription(ORB_ID(vehicle_attitude));
		pos_sub = mavlink->add_orb_subscription(ORB_ID(vehicle_global_position));
		armed_sub = mavlink->add_orb_subscription(ORB_ID(actuator_armed));
		act_sub = mavlink->add_orb_subscription(ORB_ID(actuator_controls_0));
		airspeed_sub = mavlink->add_orb_subscription(ORB_ID(airspeed));
	}

	void send(const hrt_abstime t)
	{
		struct vehicle_attitude_s att;
		struct vehicle_global_position_s pos;
		struct actuator_armed_s armed;
		struct actuator_controls_s act;
		struct airspeed_s airspeed;

		bool updated = att_sub->update(&att_time, &att);
		updated |= pos_sub->update(&pos_time, &pos);
		updated |= armed_sub->update(&armed_time, &armed);
		updated |= act_sub->update(&act_time, &act);
		updated |= airspeed_sub->update(&airspeed_time, &airspeed);

		if (updated) {
			float groundspeed = sqrtf(pos.vel_n * pos.vel_n + pos.vel_e * pos.vel_e);
			uint16_t heading = _wrap_2pi(att.yaw) * M_RAD_TO_DEG_F;
			float throttle = armed.armed ? act.control[3] * 100.0f : 0.0f;

			mavlink_msg_vfr_hud_send(_channel,
						 airspeed.true_airspeed_m_s,
						 groundspeed,
						 heading,
						 throttle,
						 pos.alt,
						 -pos.vel_d);
		}
	}
};


class MavlinkStreamGPSRawInt : public MavlinkStream
{
public:
	const char *get_name() const
	{
		return MavlinkStreamGPSRawInt::get_name_static();
	}

	static const char *get_name_static()
	{
		return "GPS_RAW_INT";
	}

	static MavlinkStream *new_instance()
	{
		return new MavlinkStreamGPSRawInt();
	}

private:
	MavlinkOrbSubscription *gps_sub;
	uint64_t gps_time;

protected:
	explicit MavlinkStreamGPSRawInt() : MavlinkStream(),
		gps_time(0)
	{}

	void subscribe(Mavlink *mavlink)
	{
		gps_sub = mavlink->add_orb_subscription(ORB_ID(vehicle_gps_position));
	}

	void send(const hrt_abstime t)
	{
		struct vehicle_gps_position_s gps;

		if (gps_sub->update(&gps_time, &gps)) {
			mavlink_msg_gps_raw_int_send(_channel,
<<<<<<< HEAD
						     gps->timestamp_position,
						     gps->fix_type,
						     gps->lat,
						     gps->lon,
						     gps->alt,
						     cm_uint16_from_m_float(gps->eph),
						     cm_uint16_from_m_float(gps->epv),
						     gps->vel_m_s * 100.0f,
						     _wrap_2pi(gps->cog_rad) * M_RAD_TO_DEG_F * 1e2f,
						     gps->satellites_visible);
=======
						     gps.timestamp_position,
						     gps.fix_type,
						     gps.lat,
						     gps.lon,
						     gps.alt,
						     cm_uint16_from_m_float(gps.eph_m),
						     cm_uint16_from_m_float(gps.epv_m),
						     gps.vel_m_s * 100.0f,
						     _wrap_2pi(gps.cog_rad) * M_RAD_TO_DEG_F * 1e2f,
						     gps.satellites_visible);
>>>>>>> e0a68346
		}
	}
};


class MavlinkStreamGlobalPositionInt : public MavlinkStream
{
public:
	const char *get_name() const
	{
		return MavlinkStreamGlobalPositionInt::get_name_static();
	}

	static const char *get_name_static()
	{
		return "GLOBAL_POSITION_INT";
	}

	static MavlinkStream *new_instance()
	{
		return new MavlinkStreamGlobalPositionInt();
	}

private:
	MavlinkOrbSubscription *pos_sub;
	uint64_t pos_time;

	MavlinkOrbSubscription *home_sub;
	uint64_t home_time;

protected:
	explicit MavlinkStreamGlobalPositionInt() : MavlinkStream(),
		pos_time(0),
		home_time(0)
	{}

	void subscribe(Mavlink *mavlink)
	{
		pos_sub = mavlink->add_orb_subscription(ORB_ID(vehicle_global_position));
		home_sub = mavlink->add_orb_subscription(ORB_ID(home_position));
	}

	void send(const hrt_abstime t)
	{
		struct vehicle_global_position_s pos;
		struct home_position_s home;

		bool updated = pos_sub->update(&pos_time, &pos);
		updated |= home_sub->update(&home_time, &home);

		if (updated) {
			mavlink_msg_global_position_int_send(_channel,
							     pos.timestamp / 1000,
							     pos.lat * 1e7,
							     pos.lon * 1e7,
							     pos.alt * 1000.0f,
							     (pos.alt - home.alt) * 1000.0f,
							     pos.vel_n * 100.0f,
							     pos.vel_e * 100.0f,
							     pos.vel_d * 100.0f,
							     _wrap_2pi(pos.yaw) * M_RAD_TO_DEG_F * 100.0f);
		}
	}
};


class MavlinkStreamLocalPositionNED : public MavlinkStream
{
public:
	const char *get_name() const
	{
		return MavlinkStreamLocalPositionNED::get_name_static();
	}

	static const char *get_name_static()
	{
		return "LOCAL_POSITION_NED";
	}

	static MavlinkStream *new_instance()
	{
		return new MavlinkStreamLocalPositionNED();
	}

private:
	MavlinkOrbSubscription *pos_sub;
	uint64_t pos_time;

protected:
	explicit MavlinkStreamLocalPositionNED() : MavlinkStream(),
		pos_time(0)
	{}

	void subscribe(Mavlink *mavlink)
	{
		pos_sub = mavlink->add_orb_subscription(ORB_ID(vehicle_local_position));
	}

	void send(const hrt_abstime t)
	{
		struct vehicle_local_position_s pos;

		if (pos_sub->update(&pos_time, &pos)) {
			mavlink_msg_local_position_ned_send(_channel,
							    pos.timestamp / 1000,
							    pos.x,
							    pos.y,
							    pos.z,
							    pos.vx,
							    pos.vy,
							    pos.vz);
		}
	}
};



class MavlinkStreamViconPositionEstimate : public MavlinkStream
{
public:
	const char *get_name() const
	{
		return MavlinkStreamViconPositionEstimate::get_name_static();
	}

	static const char *get_name_static()
	{
		return "VICON_POSITION_ESTIMATE";
	}

	static MavlinkStream *new_instance()
	{
		return new MavlinkStreamViconPositionEstimate();
	}

private:
	MavlinkOrbSubscription *pos_sub;
	uint64_t pos_time;

protected:
	explicit MavlinkStreamViconPositionEstimate() : MavlinkStream(),
		pos_time(0)
	{}

	void subscribe(Mavlink *mavlink)
	{
		pos_sub = mavlink->add_orb_subscription(ORB_ID(vehicle_vicon_position));
	}

	void send(const hrt_abstime t)
	{
		struct vehicle_vicon_position_s pos;

		if (pos_sub->update(&pos_time, &pos)) {
			mavlink_msg_vicon_position_estimate_send(_channel,
								pos.timestamp / 1000,
								pos.x,
								pos.y,
								pos.z,
								pos.roll,
								pos.pitch,
								pos.yaw);
		}
	}
};


class MavlinkStreamGPSGlobalOrigin : public MavlinkStream
{
public:
	const char *get_name() const
	{
		return MavlinkStreamGPSGlobalOrigin::get_name_static();
	}

	static const char *get_name_static()
	{
		return "GPS_GLOBAL_ORIGIN";
	}

	static MavlinkStream *new_instance()
	{
		return new MavlinkStreamGPSGlobalOrigin();
	}

private:
	MavlinkOrbSubscription *home_sub;

protected:
	void subscribe(Mavlink *mavlink)
	{
		home_sub = mavlink->add_orb_subscription(ORB_ID(home_position));
	}

	void send(const hrt_abstime t)
	{
		/* we're sending the GPS home periodically to ensure the
		 * the GCS does pick it up at one point */
		if (home_sub->is_published()) {
			struct home_position_s home;

			if (home_sub->update(&home)) {
				mavlink_msg_gps_global_origin_send(_channel,
								   (int32_t)(home.lat * 1e7),
								   (int32_t)(home.lon * 1e7),
								   (int32_t)(home.alt) * 1000.0f);
			}
		}
	}
};

template <int N>
class MavlinkStreamServoOutputRaw : public MavlinkStream
{
public:
	const char *get_name() const
	{
		return MavlinkStreamServoOutputRaw<N>::get_name_static();
	}

	static const char *get_name_static()
	{
		switch (N) {
			case 0:
			return "SERVO_OUTPUT_RAW_0";

			case 1:
			return "SERVO_OUTPUT_RAW_1";

			case 2:
			return "SERVO_OUTPUT_RAW_2";

			case 3:
			return "SERVO_OUTPUT_RAW_3";
		}
	}

	static MavlinkStream *new_instance()
	{
		return new MavlinkStreamServoOutputRaw<N>();
	}

private:
	MavlinkOrbSubscription *act_sub;
	uint64_t act_time;

protected:
	explicit MavlinkStreamServoOutputRaw() : MavlinkStream(),
		act_time(0)
	{}

	void subscribe(Mavlink *mavlink)
	{
		orb_id_t act_topics[] = {
			ORB_ID(actuator_outputs_0),
			ORB_ID(actuator_outputs_1),
			ORB_ID(actuator_outputs_2),
			ORB_ID(actuator_outputs_3)
		};

		act_sub = mavlink->add_orb_subscription(act_topics[N]);
	}

	void send(const hrt_abstime t)
	{
		struct actuator_outputs_s act;

		if (act_sub->update(&act_time, &act)) {
			mavlink_msg_servo_output_raw_send(_channel,
							  act.timestamp / 1000,
							  N,
							  act.output[0],
							  act.output[1],
							  act.output[2],
							  act.output[3],
							  act.output[4],
							  act.output[5],
							  act.output[6],
							  act.output[7]);
		}
	}
};


class MavlinkStreamHILControls : public MavlinkStream
{
public:
	const char *get_name() const
	{
		return MavlinkStreamHILControls::get_name_static();
	}

	static const char *get_name_static()
	{
		return "HIL_CONTROLS";
	}

	static MavlinkStream *new_instance()
	{
		return new MavlinkStreamHILControls();
	}

private:
	MavlinkOrbSubscription *status_sub;
	uint64_t status_time;

	MavlinkOrbSubscription *pos_sp_triplet_sub;
	uint64_t pos_sp_triplet_time;

	MavlinkOrbSubscription *act_sub;
	uint64_t act_time;

protected:
	explicit MavlinkStreamHILControls() : MavlinkStream(),
		status_time(0),
		pos_sp_triplet_time(0),
		act_time(0)
	{}

	void subscribe(Mavlink *mavlink)
	{
		status_sub = mavlink->add_orb_subscription(ORB_ID(vehicle_status));
		pos_sp_triplet_sub = mavlink->add_orb_subscription(ORB_ID(position_setpoint_triplet));
		act_sub = mavlink->add_orb_subscription(ORB_ID(actuator_outputs_0));
	}

	void send(const hrt_abstime t)
	{
		struct vehicle_status_s status;
		struct position_setpoint_triplet_s pos_sp_triplet;
		struct actuator_outputs_s act;

		bool updated = act_sub->update(&act_time, &act);
		updated |= pos_sp_triplet_sub->update(&pos_sp_triplet_time, &pos_sp_triplet);
		updated |= status_sub->update(&status_time, &status);

		if (updated && (status.arming_state == ARMING_STATE_ARMED)) {
			/* translate the current syste state to mavlink state and mode */
			uint8_t mavlink_state;
			uint8_t mavlink_base_mode;
			uint32_t mavlink_custom_mode;
			get_mavlink_mode_state(&status, &pos_sp_triplet, &mavlink_state, &mavlink_base_mode, &mavlink_custom_mode);

			if (mavlink_system.type == MAV_TYPE_QUADROTOR ||
				mavlink_system.type == MAV_TYPE_HEXAROTOR ||
				mavlink_system.type == MAV_TYPE_OCTOROTOR) {
				/* set number of valid outputs depending on vehicle type */
				unsigned n;

				switch (mavlink_system.type) {
				case MAV_TYPE_QUADROTOR:
					n = 4;
					break;

				case MAV_TYPE_HEXAROTOR:
					n = 6;
					break;

				default:
					n = 8;
					break;
				}

				/* scale / assign outputs depending on system type */
				float out[8];

				for (unsigned i = 0; i < 8; i++) {
					if (i < n) {
						if (mavlink_base_mode & MAV_MODE_FLAG_SAFETY_ARMED) {
							/* scale fake PWM out 900..2100 us to 0..1 for normal multirotors */
							out[i] = (act.output[i] - PWM_LOWEST_MIN) / (PWM_HIGHEST_MAX - PWM_LOWEST_MIN);

						} else {
							/* send 0 when disarmed */
							out[i] = 0.0f;
						}

					} else {
						out[i] = -1.0f;
					}
				}

				mavlink_msg_hil_controls_send(_channel,
							      hrt_absolute_time(),
							      out[0], out[1], out[2], out[3], out[4], out[5], out[6], out[7],
							      mavlink_base_mode,
							      0);
			} else {

				/* fixed wing: scale all channels except throttle -1 .. 1
				 * because we know that we set the mixers up this way
				 */

				float out[8];

				const float pwm_center = (PWM_HIGHEST_MAX + PWM_LOWEST_MIN) / 2;

				for (unsigned i = 0; i < 8; i++) {
					if (i != 3) {
						/* scale fake PWM out 900..2100 us to -1..+1 for normal channels */
						out[i] = (act.output[i] - pwm_center) / ((PWM_HIGHEST_MAX - PWM_LOWEST_MIN) / 2);

					} else {

						/* scale fake PWM out 900..2100 us to 0..1 for throttle */
						out[i] = (act.output[i] - PWM_LOWEST_MIN) / (PWM_HIGHEST_MAX - PWM_LOWEST_MIN);
					}

				}

				mavlink_msg_hil_controls_send(_channel,
							      hrt_absolute_time(),
							      out[0], out[1], out[2], out[3], out[4], out[5], out[6], out[7],
							      mavlink_base_mode,
							      0);
			}
		}
	}
};


class MavlinkStreamGlobalPositionSetpointInt : public MavlinkStream
{
public:
	const char *get_name() const
	{
		return MavlinkStreamGlobalPositionSetpointInt::get_name_static();
	}

	static const char *get_name_static()
	{
		return "GLOBAL_POSITION_SETPOINT_INT";
	}

	static MavlinkStream *new_instance()
	{
		return new MavlinkStreamGlobalPositionSetpointInt();
	}

private:
	MavlinkOrbSubscription *pos_sp_triplet_sub;

protected:
	void subscribe(Mavlink *mavlink)
	{
		pos_sp_triplet_sub = mavlink->add_orb_subscription(ORB_ID(position_setpoint_triplet));
	}

	void send(const hrt_abstime t)
	{
		struct position_setpoint_triplet_s pos_sp_triplet;

		if (pos_sp_triplet_sub->update(&pos_sp_triplet)) {
			mavlink_msg_global_position_setpoint_int_send(_channel,
					MAV_FRAME_GLOBAL,
					(int32_t)(pos_sp_triplet.current.lat * 1e7),
					(int32_t)(pos_sp_triplet.current.lon * 1e7),
					(int32_t)(pos_sp_triplet.current.alt * 1000),
					(int16_t)(pos_sp_triplet.current.yaw * M_RAD_TO_DEG_F * 100.0f));
		}
	}
};


class MavlinkStreamLocalPositionSetpoint : public MavlinkStream
{
public:
	const char *get_name() const
	{
		return MavlinkStreamLocalPositionSetpoint::get_name_static();
	}

	static const char *get_name_static()
	{
		return "LOCAL_POSITION_SETPOINT";
	}

	static MavlinkStream *new_instance()
	{
		return new MavlinkStreamLocalPositionSetpoint();
	}

private:
	MavlinkOrbSubscription *pos_sp_sub;
	uint64_t pos_sp_time;

protected:
	explicit MavlinkStreamLocalPositionSetpoint() : MavlinkStream(),
		pos_sp_time(0)
	{}

	void subscribe(Mavlink *mavlink)
	{
		pos_sp_sub = mavlink->add_orb_subscription(ORB_ID(vehicle_local_position_setpoint));
	}

	void send(const hrt_abstime t)
	{
		struct vehicle_local_position_setpoint_s pos_sp;

		if (pos_sp_sub->update(&pos_sp_time, &pos_sp)) {
			mavlink_msg_local_position_setpoint_send(_channel,
					MAV_FRAME_LOCAL_NED,
					pos_sp.x,
					pos_sp.y,
					pos_sp.z,
					pos_sp.yaw);
		}
	}
};


class MavlinkStreamRollPitchYawThrustSetpoint : public MavlinkStream
{
public:
	const char *get_name() const
	{
		return MavlinkStreamRollPitchYawThrustSetpoint::get_name_static();
	}

	static const char *get_name_static()
	{
		return "ROLL_PITCH_YAW_THRUST_SETPOINT";
	}

	static MavlinkStream *new_instance()
	{
		return new MavlinkStreamRollPitchYawThrustSetpoint();
	}

private:
	MavlinkOrbSubscription *att_sp_sub;
	uint64_t att_sp_time;

protected:
	explicit MavlinkStreamRollPitchYawThrustSetpoint() : MavlinkStream(),
		att_sp_time(0)
	{}

	void subscribe(Mavlink *mavlink)
	{
		att_sp_sub = mavlink->add_orb_subscription(ORB_ID(vehicle_attitude_setpoint));
	}

	void send(const hrt_abstime t)
	{
		struct vehicle_attitude_setpoint_s att_sp;

		if (att_sp_sub->update(&att_sp_time, &att_sp)) {
			mavlink_msg_roll_pitch_yaw_thrust_setpoint_send(_channel,
					att_sp.timestamp / 1000,
					att_sp.roll_body,
					att_sp.pitch_body,
					att_sp.yaw_body,
					att_sp.thrust);
		}
	}
};


class MavlinkStreamRollPitchYawRatesThrustSetpoint : public MavlinkStream
{
public:
	const char *get_name() const
	{
		return MavlinkStreamRollPitchYawRatesThrustSetpoint::get_name_static();
	}

	static const char *get_name_static()
	{
		return "ROLL_PITCH_YAW_RATES_THRUST_SETPOINT";
	}

	static MavlinkStream *new_instance()
	{
		return new MavlinkStreamRollPitchYawRatesThrustSetpoint();
	}

private:
	MavlinkOrbSubscription *att_rates_sp_sub;
	uint64_t att_rates_sp_time;

protected:
	explicit MavlinkStreamRollPitchYawRatesThrustSetpoint() : MavlinkStream(),
		att_rates_sp_time(0)
	{}

	void subscribe(Mavlink *mavlink)
	{
		att_rates_sp_sub = mavlink->add_orb_subscription(ORB_ID(vehicle_rates_setpoint));
	}

	void send(const hrt_abstime t)
	{
		struct vehicle_rates_setpoint_s att_rates_sp;

		if (att_rates_sp_sub->update(&att_rates_sp_time, &att_rates_sp)) {
			mavlink_msg_roll_pitch_yaw_rates_thrust_setpoint_send(_channel,
					att_rates_sp.timestamp / 1000,
					att_rates_sp.roll,
					att_rates_sp.pitch,
					att_rates_sp.yaw,
					att_rates_sp.thrust);
		}
	}
};


class MavlinkStreamRCChannelsRaw : public MavlinkStream
{
public:
	const char *get_name() const
	{
		return MavlinkStreamRCChannelsRaw::get_name_static();
	}

	static const char *get_name_static()
	{
		return "RC_CHANNELS_RAW";
	}

	static MavlinkStream *new_instance()
	{
		return new MavlinkStreamRCChannelsRaw();
	}

private:
	MavlinkOrbSubscription *rc_sub;
	uint64_t rc_time;

protected:
	explicit MavlinkStreamRCChannelsRaw() : MavlinkStream(),
		rc_time(0)
	{}

	void subscribe(Mavlink *mavlink)
	{
		rc_sub = mavlink->add_orb_subscription(ORB_ID(input_rc));
	}

	void send(const hrt_abstime t)
	{
		struct rc_input_values rc;

		if (rc_sub->update(&rc_time, &rc)) {
			const unsigned port_width = 8;

			// Deprecated message (but still needed for compatibility!)
			for (unsigned i = 0; (i * port_width) < rc.channel_count; i++) {
				/* Channels are sent in MAVLink main loop at a fixed interval */
				mavlink_msg_rc_channels_raw_send(_channel,
								 rc.timestamp_publication / 1000,
								 i,
								 (rc.channel_count > (i * port_width) + 0) ? rc.values[(i * port_width) + 0] : UINT16_MAX,
								 (rc.channel_count > (i * port_width) + 1) ? rc.values[(i * port_width) + 1] : UINT16_MAX,
								 (rc.channel_count > (i * port_width) + 2) ? rc.values[(i * port_width) + 2] : UINT16_MAX,
								 (rc.channel_count > (i * port_width) + 3) ? rc.values[(i * port_width) + 3] : UINT16_MAX,
								 (rc.channel_count > (i * port_width) + 4) ? rc.values[(i * port_width) + 4] : UINT16_MAX,
								 (rc.channel_count > (i * port_width) + 5) ? rc.values[(i * port_width) + 5] : UINT16_MAX,
								 (rc.channel_count > (i * port_width) + 6) ? rc.values[(i * port_width) + 6] : UINT16_MAX,
								 (rc.channel_count > (i * port_width) + 7) ? rc.values[(i * port_width) + 7] : UINT16_MAX,
								 rc.rssi);
			}

			// New message
			mavlink_msg_rc_channels_send(_channel,
					rc.timestamp_publication / 1000,
					((rc.channel_count > 0) ? rc.values[0] : UINT16_MAX),
					((rc.channel_count > 1) ? rc.values[1] : UINT16_MAX),
					((rc.channel_count > 2) ? rc.values[2] : UINT16_MAX),
					((rc.channel_count > 3) ? rc.values[3] : UINT16_MAX),
					((rc.channel_count > 4) ? rc.values[4] : UINT16_MAX),
					((rc.channel_count > 5) ? rc.values[5] : UINT16_MAX),
					((rc.channel_count > 6) ? rc.values[6] : UINT16_MAX),
					((rc.channel_count > 7) ? rc.values[7] : UINT16_MAX),
					((rc.channel_count > 8) ? rc.values[8] : UINT16_MAX),
					((rc.channel_count > 9) ? rc.values[9] : UINT16_MAX),
					((rc.channel_count > 10) ? rc.values[10] : UINT16_MAX),
					((rc.channel_count > 11) ? rc.values[11] : UINT16_MAX),
					((rc.channel_count > 12) ? rc.values[12] : UINT16_MAX),
					((rc.channel_count > 13) ? rc.values[13] : UINT16_MAX),
					((rc.channel_count > 14) ? rc.values[14] : UINT16_MAX),
					((rc.channel_count > 15) ? rc.values[15] : UINT16_MAX),
					((rc.channel_count > 16) ? rc.values[16] : UINT16_MAX),
					((rc.channel_count > 17) ? rc.values[17] : UINT16_MAX),
					rc.channel_count,
					rc.rssi);
		}
	}
};


class MavlinkStreamManualControl : public MavlinkStream
{
public:
	const char *get_name() const
	{
		return MavlinkStreamManualControl::get_name_static();
	}

	static const char *get_name_static()
	{
		return "MANUAL_CONTROL";
	}

	static MavlinkStream *new_instance()
	{
		return new MavlinkStreamManualControl();
	}

private:
	MavlinkOrbSubscription *manual_sub;
	uint64_t manual_time;

protected:
	explicit MavlinkStreamManualControl() : MavlinkStream(),
		manual_time(0)
	{}

	void subscribe(Mavlink *mavlink)
	{
		manual_sub = mavlink->add_orb_subscription(ORB_ID(manual_control_setpoint));
	}

	void send(const hrt_abstime t)
	{
		struct manual_control_setpoint_s manual;

		if (manual_sub->update(&manual_time, &manual)) {
			mavlink_msg_manual_control_send(_channel,
							mavlink_system.sysid,
							manual.x * 1000,
							manual.y * 1000,
							manual.z * 1000,
							manual.r * 1000,
							0);
		}
	}
};


class MavlinkStreamOpticalFlow : public MavlinkStream
{
public:
	const char *get_name() const
	{
		return MavlinkStreamOpticalFlow::get_name_static();
	}

	static const char *get_name_static()
	{
		return "OPTICAL_FLOW";
	}

	static MavlinkStream *new_instance()
	{
		return new MavlinkStreamOpticalFlow();
	}

private:
	MavlinkOrbSubscription *flow_sub;
	uint64_t flow_time;

protected:
	explicit MavlinkStreamOpticalFlow() : MavlinkStream(),
		flow_time(0)
	{}

	void subscribe(Mavlink *mavlink)
	{
		flow_sub = mavlink->add_orb_subscription(ORB_ID(optical_flow));
	}

	void send(const hrt_abstime t)
	{
		struct optical_flow_s flow;

		if (flow_sub->update(&flow_time, &flow)) {
			mavlink_msg_optical_flow_send(_channel,
						      flow.timestamp,
						      flow.sensor_id,
						      flow.flow_raw_x, flow.flow_raw_y,
						      flow.flow_comp_x_m, flow.flow_comp_y_m,
						      flow.quality,
						      flow.ground_distance_m);
		}
	}
};

class MavlinkStreamAttitudeControls : public MavlinkStream
{
public:
	const char *get_name() const
	{
		return MavlinkStreamAttitudeControls::get_name_static();
	}

	static const char *get_name_static()
	{
		return "ATTITUDE_CONTROLS";
	}

	static MavlinkStream *new_instance()
	{
		return new MavlinkStreamAttitudeControls();
	}

private:
	MavlinkOrbSubscription *att_ctrl_sub;
	uint64_t att_ctrl_time;

protected:
	explicit MavlinkStreamAttitudeControls() : MavlinkStream(),
		att_ctrl_time(0)
	{}

	void subscribe(Mavlink *mavlink)
	{
		att_ctrl_sub = mavlink->add_orb_subscription(ORB_ID_VEHICLE_ATTITUDE_CONTROLS);
	}

	void send(const hrt_abstime t)
	{
		struct actuator_controls_s att_ctrl;

		if (att_ctrl_sub->update(&att_ctrl_time, &att_ctrl)) {
			/* send, add spaces so that string buffer is at least 10 chars long */
			mavlink_msg_named_value_float_send(_channel,
							   att_ctrl.timestamp / 1000,
							   "rll ctrl    ",
							   att_ctrl.control[0]);
			mavlink_msg_named_value_float_send(_channel,
							   att_ctrl.timestamp / 1000,
							   "ptch ctrl    ",
							   att_ctrl.control[1]);
			mavlink_msg_named_value_float_send(_channel,
							   att_ctrl.timestamp / 1000,
							   "yaw ctrl     ",
							   att_ctrl.control[2]);
			mavlink_msg_named_value_float_send(_channel,
							   att_ctrl.timestamp / 1000,
							   "thr ctrl     ",
							   att_ctrl.control[3]);
		}
	}
};

class MavlinkStreamNamedValueFloat : public MavlinkStream
{
public:
	const char *get_name() const
	{
		return MavlinkStreamNamedValueFloat::get_name_static();
	}

	static const char *get_name_static()
	{
		return "NAMED_VALUE_FLOAT";
	}

	static MavlinkStream *new_instance()
	{
		return new MavlinkStreamNamedValueFloat();
	}

private:
	MavlinkOrbSubscription *debug_sub;
	uint64_t debug_time;

protected:
	explicit MavlinkStreamNamedValueFloat() : MavlinkStream(),
		debug_time(0)
	{}

	void subscribe(Mavlink *mavlink)
	{
		debug_sub = mavlink->add_orb_subscription(ORB_ID(debug_key_value));
	}

	void send(const hrt_abstime t)
	{
		struct debug_key_value_s debug;

		if (debug_sub->update(&debug_time, &debug)) {
			/* enforce null termination */
			debug.key[sizeof(debug.key) - 1] = '\0';

			mavlink_msg_named_value_float_send(_channel,
							   debug.timestamp_ms,
							   debug.key,
							   debug.value);
		}
	}
};

class MavlinkStreamCameraCapture : public MavlinkStream
{
public:
	const char *get_name() const
	{
		return MavlinkStreamCameraCapture::get_name_static();
	}

	static const char *get_name_static()
	{
		return "CAMERA_CAPTURE";
	}

	static MavlinkStream *new_instance()
	{
		return new MavlinkStreamCameraCapture();
	}

private:
	MavlinkOrbSubscription *status_sub;

protected:
	void subscribe(Mavlink *mavlink)
	{
		status_sub = mavlink->add_orb_subscription(ORB_ID(vehicle_status));
	}

	void send(const hrt_abstime t)
	{
		struct vehicle_status_s status;
		(void)status_sub->update(&status);

		if (status.arming_state == ARMING_STATE_ARMED
		    || status.arming_state == ARMING_STATE_ARMED_ERROR) {

			/* send camera capture on */
			mavlink_msg_command_long_send(_channel, mavlink_system.sysid, 0, MAV_CMD_DO_CONTROL_VIDEO, 0, 0, 0, 0, 1, 0, 0, 0);

		} else {
			/* send camera capture off */
			mavlink_msg_command_long_send(_channel, mavlink_system.sysid, 0, MAV_CMD_DO_CONTROL_VIDEO, 0, 0, 0, 0, 0, 0, 0, 0);
		}
	}
};

class MavlinkStreamDistanceSensor : public MavlinkStream
{
public:
	const char *get_name() const
	{
		return MavlinkStreamDistanceSensor::get_name_static();
	}

	static const char *get_name_static()
	{
		return "DISTANCE_SENSOR";
	}

	static MavlinkStream *new_instance()
	{
		return new MavlinkStreamDistanceSensor();
	}

private:
	MavlinkOrbSubscription *range_sub;
	uint64_t range_time;

protected:
	explicit MavlinkStreamDistanceSensor() : MavlinkStream(),
		range_time(0)
	{}

	void subscribe(Mavlink *mavlink)
	{
		range_sub = mavlink->add_orb_subscription(ORB_ID(sensor_range_finder));
	}

	void send(const hrt_abstime t)
	{
		struct range_finder_report range;

		if (range_sub->update(&range_time, &range)) {

			uint8_t type;

			switch (range.type) {
				case RANGE_FINDER_TYPE_LASER:
				type = MAV_DISTANCE_SENSOR_LASER;
				break;
			}

			uint8_t id = 0;
			uint8_t orientation = 0;
			uint8_t covariance = 20;

			mavlink_msg_distance_sensor_send(_channel, range.timestamp / 1000, type, id, orientation,
				range.minimum_distance*100, range.maximum_distance*100, range.distance*100, covariance);
		}
	}
};


StreamListItem *streams_list[] = {
	new StreamListItem(&MavlinkStreamHeartbeat::new_instance, &MavlinkStreamHeartbeat::get_name_static),
	new StreamListItem(&MavlinkStreamSysStatus::new_instance, &MavlinkStreamSysStatus::get_name_static),
	new StreamListItem(&MavlinkStreamHighresIMU::new_instance, &MavlinkStreamHighresIMU::get_name_static),
	new StreamListItem(&MavlinkStreamAttitude::new_instance, &MavlinkStreamAttitude::get_name_static),
	new StreamListItem(&MavlinkStreamAttitudeQuaternion::new_instance, &MavlinkStreamAttitudeQuaternion::get_name_static),
	new StreamListItem(&MavlinkStreamVFRHUD::new_instance, &MavlinkStreamVFRHUD::get_name_static),
	new StreamListItem(&MavlinkStreamGPSRawInt::new_instance, &MavlinkStreamGPSRawInt::get_name_static),
	new StreamListItem(&MavlinkStreamGlobalPositionInt::new_instance, &MavlinkStreamGlobalPositionInt::get_name_static),
	new StreamListItem(&MavlinkStreamLocalPositionNED::new_instance, &MavlinkStreamLocalPositionNED::get_name_static),
	new StreamListItem(&MavlinkStreamGPSGlobalOrigin::new_instance, &MavlinkStreamGPSGlobalOrigin::get_name_static),
	new StreamListItem(&MavlinkStreamServoOutputRaw<0>::new_instance, &MavlinkStreamServoOutputRaw<0>::get_name_static),
	new StreamListItem(&MavlinkStreamServoOutputRaw<1>::new_instance, &MavlinkStreamServoOutputRaw<1>::get_name_static),
	new StreamListItem(&MavlinkStreamServoOutputRaw<2>::new_instance, &MavlinkStreamServoOutputRaw<2>::get_name_static),
	new StreamListItem(&MavlinkStreamServoOutputRaw<3>::new_instance, &MavlinkStreamServoOutputRaw<3>::get_name_static),
	new StreamListItem(&MavlinkStreamHILControls::new_instance, &MavlinkStreamHILControls::get_name_static),
	new StreamListItem(&MavlinkStreamGlobalPositionSetpointInt::new_instance, &MavlinkStreamGlobalPositionSetpointInt::get_name_static),
	new StreamListItem(&MavlinkStreamLocalPositionSetpoint::new_instance, &MavlinkStreamLocalPositionSetpoint::get_name_static),
	new StreamListItem(&MavlinkStreamRollPitchYawThrustSetpoint::new_instance, &MavlinkStreamRollPitchYawThrustSetpoint::get_name_static),
	new StreamListItem(&MavlinkStreamRollPitchYawRatesThrustSetpoint::new_instance, &MavlinkStreamRollPitchYawRatesThrustSetpoint::get_name_static),
	new StreamListItem(&MavlinkStreamRCChannelsRaw::new_instance, &MavlinkStreamGlobalPositionInt::get_name_static),
	new StreamListItem(&MavlinkStreamManualControl::new_instance, &MavlinkStreamManualControl::get_name_static),
	new StreamListItem(&MavlinkStreamOpticalFlow::new_instance, &MavlinkStreamOpticalFlow::get_name_static),
	new StreamListItem(&MavlinkStreamAttitudeControls::new_instance, &MavlinkStreamAttitudeControls::get_name_static),
	new StreamListItem(&MavlinkStreamNamedValueFloat::new_instance, &MavlinkStreamNamedValueFloat::get_name_static),
	new StreamListItem(&MavlinkStreamCameraCapture::new_instance, &MavlinkStreamCameraCapture::get_name_static),
	new StreamListItem(&MavlinkStreamDistanceSensor::new_instance, &MavlinkStreamDistanceSensor::get_name_static),
	new StreamListItem(&MavlinkStreamViconPositionEstimate::new_instance, &MavlinkStreamViconPositionEstimate::get_name_static),
	nullptr
};<|MERGE_RESOLUTION|>--- conflicted
+++ resolved
@@ -625,29 +625,16 @@
 
 		if (gps_sub->update(&gps_time, &gps)) {
 			mavlink_msg_gps_raw_int_send(_channel,
-<<<<<<< HEAD
-						     gps->timestamp_position,
-						     gps->fix_type,
-						     gps->lat,
-						     gps->lon,
-						     gps->alt,
-						     cm_uint16_from_m_float(gps->eph),
-						     cm_uint16_from_m_float(gps->epv),
-						     gps->vel_m_s * 100.0f,
-						     _wrap_2pi(gps->cog_rad) * M_RAD_TO_DEG_F * 1e2f,
-						     gps->satellites_visible);
-=======
 						     gps.timestamp_position,
 						     gps.fix_type,
 						     gps.lat,
 						     gps.lon,
 						     gps.alt,
-						     cm_uint16_from_m_float(gps.eph_m),
-						     cm_uint16_from_m_float(gps.epv_m),
+						     cm_uint16_from_m_float(gps.eph),
+						     cm_uint16_from_m_float(gps.epv),
 						     gps.vel_m_s * 100.0f,
 						     _wrap_2pi(gps.cog_rad) * M_RAD_TO_DEG_F * 1e2f,
 						     gps.satellites_visible);
->>>>>>> e0a68346
 		}
 	}
 };
